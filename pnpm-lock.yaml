--- conflicted
+++ resolved
@@ -209,13 +209,8 @@
         specifier: ^8.32.1
         version: 8.32.1(eslint@9.26.0(jiti@1.21.7))(typescript@5.8.3)
       vitest:
-<<<<<<< HEAD
         specifier: ^1.6.1
-        version: 1.6.1(@types/node@22.15.14)(@vitest/ui@1.6.1)(happy-dom@13.10.1)(jsdom@24.1.3)(less@4.2.2)(sass@1.85.0)(terser@5.39.0)
-=======
-        specifier: ^1.2.0
         version: 1.6.1(@types/node@22.15.19)(@vitest/ui@1.6.1)(happy-dom@13.10.1)(jsdom@24.1.3)(less@4.2.2)(sass@1.85.0)(terser@5.39.0)
->>>>>>> 5290254b
 
 packages:
 
@@ -572,17 +567,12 @@
     resolution: {integrity: sha512-RJlIHRueQgwWitWgF8OdFYGZX328Ax5BCemNGlqHfplnRT9ESi8JkFlvaVYbS+UubVY6dpv87Fs2u5M29iNFVQ==}
     engines: {node: '>=6.9.0'}
 
-<<<<<<< HEAD
-  '@babel/compat-data@7.26.8':
-    resolution: {integrity: sha512-oH5UPLMWR3L2wEFLnFJ1TZXqHufiTKAiLfqw5zkhS4dKXLJ10yVztfil/twG8EDTA4F/tvVNw9nOl4ZMslB8rQ==}
-=======
   '@babel/code-frame@7.27.1':
     resolution: {integrity: sha512-cjQ7ZlQ0Mv3b47hABuTevyTuYN4i+loJKGeV9flcCgIK37cCXRh+L1bd3iBHlynerhQ7BhCkn2BPbQUL+rGqFg==}
     engines: {node: '>=6.9.0'}
 
   '@babel/compat-data@7.27.2':
     resolution: {integrity: sha512-TUtMJYRPyUb/9aU8f3K0mjmjf6M9N5Woshn2CS6nqJSeJtTtQcpLUXjGt9vbF8ZGff0El99sWkLgzwW3VXnxZQ==}
->>>>>>> 5290254b
     engines: {node: '>=6.9.0'}
 
   '@babel/core@7.26.10':
@@ -694,17 +684,12 @@
     resolution: {integrity: sha512-Ed61U6XJc3CVRfkERJWDz4dJwKe7iLmmJsbOGu9wSloNSFttHV0I8g6UAgb7qnK5ly5bGLPd4oXZlxCdANBOWQ==}
     engines: {node: '>=6.9.0'}
 
-<<<<<<< HEAD
-  '@babel/helper-validator-option@7.25.9':
-    resolution: {integrity: sha512-e/zv1co8pp55dNdEcCynfj9X7nyUKUXoUEwfXqaZt0omVOmDe9oOTdKStH4GmAw6zxMFs50ZayuMfHDKlO7Tfw==}
-=======
   '@babel/helper-validator-identifier@7.27.1':
     resolution: {integrity: sha512-D2hP9eA+Sqx1kBZgzxZh0y1trbuU+JoDkiEwqhQ36nodYqJwyEIhPSdMNd7lOm/4io72luTPWH20Yda0xOuUow==}
     engines: {node: '>=6.9.0'}
 
   '@babel/helper-validator-option@7.27.1':
     resolution: {integrity: sha512-YvjJow9FxbhFFKDSuFnVCe2WxXk1zWc22fFePVNEaWJEu8IrZVlda6N0uHwzZrUM1il7NC9Mlp4MaJYbYd9JSg==}
->>>>>>> 5290254b
     engines: {node: '>=6.9.0'}
 
   '@babel/helper-wrap-function@7.27.1':
@@ -1566,15 +1551,6 @@
 
   '@inquirer/confirm@5.1.9':
     resolution: {integrity: sha512-NgQCnHqFTjF7Ys2fsqK2WtnA8X1kHyInyG+nMIuHowVTIgIuS10T4AznI/PvbqSpJqjCUqNBlKGh1v3bwLFL4w==}
-    engines: {node: '>=18'}
-    peerDependencies:
-      '@types/node': '>=18'
-    peerDependenciesMeta:
-      '@types/node':
-        optional: true
-
-  '@inquirer/core@10.1.10':
-    resolution: {integrity: sha512-roDaKeY1PYY0aCqhRmXihrHjoSW2A00pV3Ke5fTpMCkzcGF64R8e0lw3dK+eLEHwS4vB5RnW1wuQmvzoRul8Mw==}
     engines: {node: '>=18'}
     peerDependencies:
       '@types/node': '>=18'
@@ -2294,8 +2270,8 @@
   '@types/connect@3.4.38':
     resolution: {integrity: sha512-K6uROf1LD88uDQqJCktA4yzL1YYAK6NgfsI0v/mTgyPKWsX1CnJ0XPSDhViejru1GcRkLWb8RlzFYJRqGUbaug==}
 
-  '@types/cors@2.8.17':
-    resolution: {integrity: sha512-8CGDvrBj1zgo2qE+oS3pOCyYNqCPryMWY2bGfwA0dcfopWGgxs+78df0Rs3rc9THP4JkOhLsAa+15VdpAqkcUA==}
+  '@types/cors@2.8.18':
+    resolution: {integrity: sha512-nX3d0sxJW41CqQvfOzVG1NCTXfFDrDWIghCZncpHeWlVFd81zxB/DLhg7avFg6eHLCRX7ckBmoIIcqa++upvJA==}
 
   '@types/cypress-image-snapshot@3.1.9':
     resolution: {integrity: sha512-vcFgB8AfuM0dtupCHAGgapUbjRNWmMDtpzzpXz5gexWOHW4y/n10XRi5/y5Xpi0Ztku+X4dnRVMqQa5IDcy3Ig==}
@@ -2351,8 +2327,8 @@
   '@types/node@22.15.19':
     resolution: {integrity: sha512-3vMNr4TzNQyjHcRZadojpRaD9Ofr6LsonZAoQ+HMUa/9ORTPoxVIw0e0mpqWpdjj8xybyCM+oKOUH2vwFu/oEw==}
 
-  '@types/qs@6.14.0':
-    resolution: {integrity: sha512-eOunJqu0K1923aExK6y8p6fsihYEn/BYuQ4g0CxAAgFc4b/ZLN4CrsRZ55srTdqoiLzU2B2evC+apEIxprEzkQ==}
+  '@types/qs@6.9.18':
+    resolution: {integrity: sha512-kK7dgTYDyGqS+e2Q4aK9X3D7q234CIZ1Bv0q/7Z5IwRDoADNU81xXJK/YVyLbLTZCoIwUoDoffFeF+p/eIklAA==}
 
   '@types/range-parser@1.2.7':
     resolution: {integrity: sha512-hKormJbkJqzQGhziax5PItDUTMAM9uE2XXQmM37dyd4hVM+5aVl7oVxMVUiVQn2oCQFN/LKCZdvSM0pFRqbSmQ==}
@@ -4968,9 +4944,6 @@
     resolution: {integrity: sha512-P0efT1C9jIdVRefqjzOQ9Xml57zpOXnIuS+csaB4MdZbTdmGDLo8XhzBG1N7aO11gKDDkJvBLULeFTo46wwreA==}
     hasBin: true
 
-  msgpackr@1.11.2:
-    resolution: {integrity: sha512-F9UngXRlPyWCDEASDpTf6c9uNhGPTqnTeLVt7bN+bU1eajoR/8V9ys2BRaV5C/e5ihE6sJ9uPIKaYt6bFuO32g==}
-
   msgpackr@1.11.4:
     resolution: {integrity: sha512-uaff7RG9VIC4jacFW9xzL3jc0iM32DNHe4jYVycBcjUePT/Klnfj7pqtWJt9khvDFizmjN2TlYniYmSS2LIaZg==}
 
@@ -5596,6 +5569,9 @@
 
   regenerator-runtime@0.14.1:
     resolution: {integrity: sha512-dYnhHh0nJoMfnkZs6GmmhFknAGRrLznOu5nc9ML+EJxGvrx6H7teuevqVqCuPcPK//3eDrrjQhehXVx9cnkGdw==}
+
+  regenerator-transform@0.15.2:
+    resolution: {integrity: sha512-hfMp2BoF0qOk3uc5V20ALGDS2ddjQaLrdl7xrGXvAIow7qeWRM2VA2HuCHkUKk9slq3VwEwLNK3DFBqDfPGYtg==}
 
   regex-parser@2.3.1:
     resolution: {integrity: sha512-yXLRqatcCuKtVHsWrNg0JL3l1zGfdXeEvDa0bdu4tCDQw0RpMDZsqbkyRTUnKMR0tXF627V2oEWjBEaEdqTwtQ==}
@@ -6756,8 +6732,8 @@
       utf-8-validate:
         optional: true
 
-  ws@8.18.1:
-    resolution: {integrity: sha512-RKW2aJZMXeMxVpnZ6bck+RswznaxmzdULiBr6KY7XkTnW8uvt0iT9H5DkHUChXrc+uurzwa0rVI16n/Xzjdz1w==}
+  ws@8.18.2:
+    resolution: {integrity: sha512-DMricUmwGZUVr++AEAe2uiVM7UoO9MAVZMDu05UQOaUII0lp+zOzLLU4Xqh/JvTqklB1T4uELaaPBKyjE1r4fQ==}
     engines: {node: '>=10.0.0'}
     peerDependencies:
       bufferutil: ^4.0.1
@@ -6768,18 +6744,6 @@
       utf-8-validate:
         optional: true
 
-  ws@8.18.2:
-    resolution: {integrity: sha512-DMricUmwGZUVr++AEAe2uiVM7UoO9MAVZMDu05UQOaUII0lp+zOzLLU4Xqh/JvTqklB1T4uELaaPBKyjE1r4fQ==}
-    engines: {node: '>=10.0.0'}
-    peerDependencies:
-      bufferutil: ^4.0.1
-      utf-8-validate: '>=5.0.2'
-    peerDependenciesMeta:
-      bufferutil:
-        optional: true
-      utf-8-validate:
-        optional: true
-
   xml-name-validator@5.0.0:
     resolution: {integrity: sha512-EvGK8EJ3DhaHfbRlETOWAS5pO9MZITeauHKJyb8wyajUfQUenkIg2MvLDTZ4T/TgIcm3HU0TFBgWWboAZ30UHg==}
     engines: {node: '>=18'}
@@ -6870,13 +6834,6 @@
   '@angular-devkit/architect@0.1902.10(chokidar@4.0.3)':
     dependencies:
       '@angular-devkit/core': 19.2.10(chokidar@4.0.3)
-      rxjs: 7.8.1
-    transitivePeerDependencies:
-      - chokidar
-
-  '@angular-devkit/architect@0.1902.11(chokidar@4.0.3)':
-    dependencies:
-      '@angular-devkit/core': 19.2.11(chokidar@4.0.3)
       rxjs: 7.8.1
     transitivePeerDependencies:
       - chokidar
@@ -6992,29 +6949,7 @@
     optionalDependencies:
       chokidar: 4.0.3
 
-  '@angular-devkit/core@19.2.11(chokidar@4.0.3)':
-    dependencies:
-      ajv: 8.17.1
-      ajv-formats: 3.0.1(ajv@8.17.1)
-      jsonc-parser: 3.3.1
-      picomatch: 4.0.2
-      rxjs: 7.8.1
-      source-map: 0.7.4
-    optionalDependencies:
-      chokidar: 4.0.3
-
   '@angular-devkit/core@19.2.12(chokidar@4.0.3)':
-    dependencies:
-      ajv: 8.17.1
-      ajv-formats: 3.0.1(ajv@8.17.1)
-      jsonc-parser: 3.3.1
-      picomatch: 4.0.2
-      rxjs: 7.8.1
-      source-map: 0.7.4
-    optionalDependencies:
-      chokidar: 4.0.3
-
-  '@angular-devkit/core@19.2.9(chokidar@4.0.3)':
     dependencies:
       ajv: 8.17.1
       ajv-formats: 3.0.1(ajv@8.17.1)
@@ -7374,15 +7309,6 @@
       '@csstools/css-tokenizer': 3.0.3
       lru-cache: 10.4.3
 
-  '@babel/code-frame@7.26.2':
-    dependencies:
-      '@babel/helper-validator-identifier': 7.25.9
-      js-tokens: 4.0.0
-      picocolors: 1.1.1
-
-<<<<<<< HEAD
-  '@babel/compat-data@7.26.8': {}
-=======
   '@babel/code-frame@7.27.1':
     dependencies:
       '@babel/helper-validator-identifier': 7.27.1
@@ -7390,7 +7316,6 @@
       picocolors: 1.1.1
 
   '@babel/compat-data@7.27.2': {}
->>>>>>> 5290254b
 
   '@babel/core@7.26.10':
     dependencies:
@@ -7576,13 +7501,9 @@
 
   '@babel/helper-validator-identifier@7.25.9': {}
 
-<<<<<<< HEAD
-  '@babel/helper-validator-option@7.25.9': {}
-=======
   '@babel/helper-validator-identifier@7.27.1': {}
 
   '@babel/helper-validator-option@7.27.1': {}
->>>>>>> 5290254b
 
   '@babel/helper-wrap-function@7.27.1':
     dependencies:
@@ -7591,11 +7512,6 @@
       '@babel/types': 7.27.1
     transitivePeerDependencies:
       - supports-color
-
-  '@babel/helpers@7.27.0':
-    dependencies:
-      '@babel/template': 7.27.2
-      '@babel/types': 7.27.1
 
   '@babel/helpers@7.27.1':
     dependencies:
@@ -10464,13 +10380,8 @@
 
   engine.io@6.6.4:
     dependencies:
-<<<<<<< HEAD
-      '@types/cors': 2.8.17
-      '@types/node': 22.15.14
-=======
       '@types/cors': 2.8.18
       '@types/node': 22.15.19
->>>>>>> 5290254b
       accepts: 1.3.8
       base64id: 2.0.0
       cookie: 0.7.2

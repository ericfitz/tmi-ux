--- conflicted
+++ resolved
@@ -12972,11 +12972,7 @@
   slice-ansi@7.1.1:
     dependencies:
       ansi-styles: 6.2.2
-<<<<<<< HEAD
       is-fullwidth-code-point: 5.1.0
-=======
-      is-fullwidth-code-point: 5.0.0
->>>>>>> c8af1bac
 
   smart-buffer@4.2.0: {}
 

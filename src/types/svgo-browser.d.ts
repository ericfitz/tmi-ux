--- conflicted
+++ resolved
@@ -1,8 +1,4 @@
-<<<<<<< HEAD
-declare module 'svgo/browser' {
-=======
 declare module 'svgo/dist/svgo.browser.js' {
   // eslint-disable-next-line @typescript-eslint/no-explicit-any
->>>>>>> 8d3ae261
   export function optimize(svgString: string, config?: any): { data: string };
 }